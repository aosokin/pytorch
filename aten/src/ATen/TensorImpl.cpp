#include <ATen/TensorImpl.h>

#include "ATen/Context.h"
#include <ATen/Tensor.h>
#include <ATen/core/optional.h>
#include <ATen/Context.h>
#include <ATen/core/Backend.h>

#include <ATen/detail/VariableHooksInterface.h>

#include <TH/THTensor.hpp>

namespace at {

Type& TensorImpl::type() const {
  // Select backend from the hard-coded ones that the legacy ATen dispatcher
  // knows about
  Backend backend = tensorTypeIdToBackend(type_id_);
<<<<<<< HEAD
  return globalContext().getType(backend, scalar_type_, is_variable_);
=======
  Type* base_type = &globalContext().getNonVariableType(backend, scalar_type_);
  if (is_variable_) {
    return detail::getVariableHooks().getVariableTypeFromBaseType(*base_type);
  } else {
    return *base_type;
  }
>>>>>>> e42ecbb3
}

Tensor& TensorImpl::grad() {
  AT_ERROR("grad is not implemented for Tensor");
}

const Tensor& TensorImpl::grad() const {
  AT_ERROR("grad is not implemented for Tensor");
}

Tensor TensorImpl::detach() const {
  AT_ERROR("detach is not implemented for Tensor");
}

const char* TensorImpl::toString() const {
  // This matches behavior with VariableImpl
  return type().toString();
}

void TensorImpl::backward(
    at::optional<Tensor> gradient,
    bool keep_graph,
    bool create_graph) {
  AT_ERROR("backward is not implemented for Tensor");
}

void TensorImpl::set_data(Tensor new_data) {
  AT_ERROR("set_type is not implemented for Tensor");
}

void Tensor::backward(
    at::optional<Tensor> gradient,
    bool keep_graph,
    bool create_graph) {
  tensor_impl_->backward(std::move(gradient), keep_graph, create_graph);
}

TensorImpl::TensorImpl(TensorTypeId type_id, ScalarType scalar_type, bool is_variable)
    : TensorImpl({}, type_id, scalar_type, is_variable) {
  // UndefinedTensors and SparseTensors don't have storages.
  if (type_id != UndefinedTensorId() && scalar_type != ScalarType::Undefined
      && type_id != SparseCPUTensorId() && type_id != SparseCUDATensorId()) {
    auto type = &globalContext().getNonVariableType(tensorTypeIdToBackend(type_id), scalar_type);
    storage_ = type->storage(true);
  }
}

TensorImpl::TensorImpl(Storage&& storage, TensorTypeId type_id, bool is_variable)
    : TensorImpl(std::move(storage), type_id, dataTypeToScalarType(storage.dtype()), is_variable) {}

TensorImpl::TensorImpl(Storage&& storage, TensorTypeId type_id, ScalarType scalar_type, bool is_variable)
    : storage_(std::move(storage)),
      storage_offset_(0),
      sizes_{0},
      strides_{1},
      is_contiguous_(true),
      numel_(0),
      type_id_(type_id),
      scalar_type_(scalar_type),
      is_variable_(is_variable) {}

IntList TensorImpl::sizes() const {
  return sizes_;
}

IntList TensorImpl::strides() const {
  return strides_;
}

bool TensorImpl::compute_contiguous() const {
  bool is_contiguous = true;
  if (is_empty())
    return is_contiguous;
  int64_t z = 1;
  for (int64_t d = dim() - 1; d >= 0; d--) {
    if (size(d) != 1) {
      if (stride(d) == z) {
        z *= size(d);
      } else {
        is_contiguous = false;
        break;
      }
    }
  }
  return is_contiguous;
}

void TensorImpl::release_resources() {
  if (storage_) {
    storage_ = {};
  }
}

int64_t TensorImpl::dim() const {
  return sizes_.size();
}

int64_t TensorImpl::size(int64_t d) const {
  d = at::maybe_wrap_dim(d, dim(), false);
  return sizes_[d];
}

int64_t TensorImpl::stride(int64_t d) const {
  d = at::maybe_wrap_dim(d, dim(), false);
  return strides_[d];
}

TensorImpl* TensorImpl::maybe_zero_dim(bool condition_when_zero_dim) {
  bool set_zero_dim = condition_when_zero_dim && this->sizes().size() == 1 && this->size(0) == 1;
  if (set_zero_dim) {
    resize_dim(0);
  }
  return this;
}

const Storage& TensorImpl::storage() const {
  return storage_;
}

} // namespace at<|MERGE_RESOLUTION|>--- conflicted
+++ resolved
@@ -16,16 +16,11 @@
   // Select backend from the hard-coded ones that the legacy ATen dispatcher
   // knows about
   Backend backend = tensorTypeIdToBackend(type_id_);
-<<<<<<< HEAD
-  return globalContext().getType(backend, scalar_type_, is_variable_);
-=======
-  Type* base_type = &globalContext().getNonVariableType(backend, scalar_type_);
   if (is_variable_) {
-    return detail::getVariableHooks().getVariableTypeFromBaseType(*base_type);
+    return globalContext().getVariableType(backend, scalar_type_);
   } else {
-    return *base_type;
+    return globalContext().getNonVariableType(backend, scalar_type_);
   }
->>>>>>> e42ecbb3
 }
 
 Tensor& TensorImpl::grad() {
