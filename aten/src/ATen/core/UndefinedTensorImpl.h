--- conflicted
+++ resolved
@@ -1,10 +1,6 @@
 #pragma once
 
-<<<<<<< HEAD
-#include "c10/core/TensorImpl.h"
-=======
-#include <ATen/core/TensorImpl.h>
->>>>>>> 76e71ce2
+#include <c10/core/TensorImpl.h>
 
 namespace at {
 
