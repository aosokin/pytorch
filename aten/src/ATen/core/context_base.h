--- conflicted
+++ resolved
@@ -7,10 +7,7 @@
 #include <unordered_map>
 
 #include <ATen/core/ATenGeneral.h>
-<<<<<<< HEAD
 #include <ATen/core/Allocator.h>
-=======
->>>>>>> 364d610e
 #include <ATen/core/Device.h>
 #include <ATen/core/Error.h>
 #include <ATen/core/Registry.h>
@@ -34,11 +31,7 @@
  public:
   virtual ~BaseStaticContext() noexcept {}
 
-<<<<<<< HEAD
   virtual at::DataPtr New(size_t nbytes) const = 0;
-=======
-  virtual std::pair<void*, DeleterFnPtr> New(size_t nbytes) const = 0;
->>>>>>> 364d610e
 
   virtual DeviceType GetDeviceType() = 0;
 
