--- conflicted
+++ resolved
@@ -531,13 +531,8 @@
     entry->events.reserve(key.devices.size());
     for (size_t i = 0; i < key.devices.size(); i++) {
       deviceGuard.set_index(key.devices[i]);
-<<<<<<< HEAD
-      entry->streams.push_back(at::cuda::createCUDAStream());
+      entry->streams.push_back(at::cuda::getStreamFromPool());
       entry->events.push_back(CUDAEvent::create());
-=======
-      entry->streams[i] = at::cuda::getStreamFromPool();
-      entry->events[i] = CUDAEvent::create();
->>>>>>> ee1908eb
     }
   }
 #endif
